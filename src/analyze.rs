--- conflicted
+++ resolved
@@ -211,11 +211,7 @@
                     name.to_string(),
                 )));
             }
-<<<<<<< HEAD
             Expr::BackrefWithRelativeRecursionLevel { .. } => {
-=======
-            Expr::BackrefWithRelativeRecursionLevel(_, _) => {
->>>>>>> 38cd2f91
                 return Err(Error::CompileError(CompileError::FeatureNotYetSupported(
                     "Backref at recursion level".to_string(),
                 )));
