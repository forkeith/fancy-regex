// Copyright 2016 The Fancy Regex Authors.
//
// Permission is hereby granted, free of charge, to any person obtaining a copy
// of this software and associated documentation files (the "Software"), to deal
// in the Software without restriction, including without limitation the rights
// to use, copy, modify, merge, publish, distribute, sublicense, and/or sell
// copies of the Software, and to permit persons to whom the Software is
// furnished to do so, subject to the following conditions:
//
// The above copyright notice and this permission notice shall be included in
// all copies or substantial portions of the Software.
//
// THE SOFTWARE IS PROVIDED "AS IS", WITHOUT WARRANTY OF ANY KIND, EXPRESS OR
// IMPLIED, INCLUDING BUT NOT LIMITED TO THE WARRANTIES OF MERCHANTABILITY,
// FITNESS FOR A PARTICULAR PURPOSE AND NONINFRINGEMENT. IN NO EVENT SHALL THE
// AUTHORS OR COPYRIGHT HOLDERS BE LIABLE FOR ANY CLAIM, DAMAGES OR OTHER
// LIABILITY, WHETHER IN AN ACTION OF CONTRACT, TORT OR OTHERWISE, ARISING FROM,
// OUT OF OR IN CONNECTION WITH THE SOFTWARE OR THE USE OR OTHER DEALINGS IN
// THE SOFTWARE.

//! Analysis of regex expressions.

use alloc::string::String;
use alloc::vec::Vec;
use core::cmp::min;

use bit_set::BitSet;

use crate::alloc::string::ToString;
use crate::parse::ExprTree;
use crate::{CompileError, Error, Expr, Result};

#[derive(Debug)]
pub struct Info<'a> {
    pub(crate) start_group: usize,
    pub(crate) end_group: usize,
    pub(crate) min_size: usize,
    pub(crate) const_size: bool,
    pub(crate) hard: bool,
    pub(crate) expr: &'a Expr,
    pub(crate) children: Vec<Info<'a>>,
}

impl<'a> Info<'a> {
    pub(crate) fn is_literal(&self) -> bool {
        match *self.expr {
            Expr::Literal { casei, .. } => !casei,
            Expr::Concat(_) => self.children.iter().all(|child| child.is_literal()),
            _ => false,
        }
    }

    pub(crate) fn push_literal(&self, buf: &mut String) {
        match *self.expr {
            // could be more paranoid about checking casei
            Expr::Literal { ref val, .. } => buf.push_str(val),
            Expr::Concat(_) => {
                for child in &self.children {
                    child.push_literal(buf);
                }
            }
            _ => panic!("push_literal called on non-literal"),
        }
    }
}

struct Analyzer<'a> {
    backrefs: &'a BitSet,
    group_ix: usize,
}

impl<'a> Analyzer<'a> {
    fn visit(&mut self, expr: &'a Expr) -> Result<Info<'a>> {
        let start_group = self.group_ix;
        let mut children = Vec::new();
        let mut min_size = 0;
        let mut const_size = false;
        let mut hard = false;
        match *expr {
            Expr::Assertion(assertion) if assertion.is_hard() => {
                const_size = true;
                hard = true;
            }
            Expr::Empty | Expr::Assertion(_) => {
                const_size = true;
            }
            Expr::Any { .. } => {
                min_size = 1;
                const_size = true;
            }
            Expr::Literal { ref val, casei } => {
                // right now each character in a literal gets its own node, that might change
                min_size = 1;
                const_size = literal_const_size(val, casei);
            }
            Expr::Concat(ref v) => {
                const_size = true;
                for child in v {
                    let child_info = self.visit(child)?;
                    min_size += child_info.min_size;
                    const_size &= child_info.const_size;
                    hard |= child_info.hard;
                    children.push(child_info);
                }
            }
            Expr::Alt(ref v) => {
                let child_info = self.visit(&v[0])?;
                min_size = child_info.min_size;
                const_size = child_info.const_size;
                hard = child_info.hard;
                children.push(child_info);
                for child in &v[1..] {
                    let child_info = self.visit(child)?;
                    const_size &= child_info.const_size && min_size == child_info.min_size;
                    min_size = min(min_size, child_info.min_size);
                    hard |= child_info.hard;
                    children.push(child_info);
                }
            }
            Expr::Group(ref child) => {
                let group = self.group_ix;
                self.group_ix += 1;
                let child_info = self.visit(child)?;
                min_size = child_info.min_size;
                const_size = child_info.const_size;
                // If there's a backref to this group, we potentially have to backtrack within the
                // group. E.g. with `(x|xy)\1` and input `xyxy`, `x` matches but then the backref
                // doesn't, so we have to backtrack and try `xy`.
                hard = child_info.hard | self.backrefs.contains(group);
                children.push(child_info);
            }
            Expr::LookAround(ref child, _) => {
                let child_info = self.visit(child)?;
                // min_size = 0
                const_size = true;
                hard = true;
                children.push(child_info);
            }
            Expr::Repeat {
                ref child, lo, hi, ..
            } => {
                let child_info = self.visit(child)?;
                min_size = child_info.min_size * lo;
                const_size = child_info.const_size && lo == hi;
                hard = child_info.hard;
                children.push(child_info);
            }
            Expr::Delegate { size, .. } => {
                // currently only used for empty and single-char matches
                min_size = size;
                const_size = true;
            }
            Expr::Backref { group, .. } => {
                if group == 0 {
                    return Err(Error::CompileError(CompileError::InvalidBackref(group)));
                }
                hard = true;
            }
            Expr::AtomicGroup(ref child) => {
                let child_info = self.visit(child)?;
                min_size = child_info.min_size;
                const_size = child_info.const_size;
                hard = true; // TODO: possibly could weaken
                children.push(child_info);
            }
            Expr::KeepOut => {
                hard = true;
                const_size = true;
            }
            Expr::ContinueFromPreviousMatchEnd => {
                hard = true;
                const_size = true;
            }
            Expr::BackrefExistsCondition(_) => {
                hard = true;
                const_size = true;
            }
            Expr::Conditional {
                ref condition,
                ref true_branch,
                ref false_branch,
            } => {
                hard = true;

                let child_info_condition = self.visit(condition)?;
                let child_info_truth = self.visit(true_branch)?;
                let child_info_false = self.visit(false_branch)?;

                min_size = child_info_condition.min_size
                    + min(child_info_truth.min_size, child_info_false.min_size);
                const_size = child_info_condition.const_size
                    && child_info_truth.const_size
                    && child_info_false.const_size
                    // if the condition's size plus the truth branch's size is equal to the false branch's size then it's const size
                    && child_info_condition.min_size + child_info_truth.min_size == child_info_false.min_size;

                children.push(child_info_condition);
                children.push(child_info_truth);
                children.push(child_info_false);
            }
            Expr::SubroutineCall(_) => {
                return Err(Error::CompileError(CompileError::FeatureNotYetSupported(
                    "Subroutine Call".to_string(),
                )));
            }
            Expr::UnresolvedNamedSubroutineCall { ref name, ix } => {
                return Err(Error::CompileError(
                    CompileError::SubroutineCallTargetNotFound(name.to_string(), ix),
                ));
            }
            Expr::BackrefWithRelativeRecursionLevel { .. } => {
                return Err(Error::CompileError(CompileError::FeatureNotYetSupported(
                    "Backref at recursion level".to_string(),
                )));
            }
        };

        Ok(Info {
            expr,
            children,
            start_group,
            end_group: self.group_ix,
            min_size,
            const_size,
            hard,
        })
    }
}

fn literal_const_size(_: &str, _: bool) -> bool {
    // Right now, regex doesn't do sophisticated case folding,
    // test below will fail when that changes, then we need to
    // do something fancier here.
    true
}

/// Analyze the parsed expression to determine whether it requires fancy features.
pub fn analyze<'a>(tree: &'a ExprTree, start_group: usize) -> Result<Info<'a>> {
    let mut analyzer = Analyzer {
        backrefs: &tree.backrefs,
        group_ix: start_group,
    };

    let analyzed = analyzer.visit(&tree.expr);
    if analyzer.backrefs.len() > analyzer.group_ix {
        return Err(Error::CompileError(CompileError::InvalidBackref(
            analyzer.backrefs.len() - 1,
        )));
    }
    analyzed
}

/// Determine if the expression will always only ever match at position 0
pub fn can_compile_as_anchored(root_expr: &Expr) -> bool {
    use crate::Assertion;

    match root_expr {
        Expr::Concat(ref children) => match children[0] {
            Expr::Assertion(ref assertion) => *assertion == Assertion::StartText,
            _ => false,
        },
        Expr::Assertion(ref assertion) => *assertion == Assertion::StartText,
        _ => false,
    }
}

#[cfg(test)]
mod tests {
    use super::analyze;
    // use super::literal_const_size;
<<<<<<< HEAD
    use crate::{CompileError, Error, Expr};
=======
    use crate::can_compile_as_anchored;
    use crate::CompileError;
    use crate::Error;
    use crate::Expr;
>>>>>>> c3594455

    // #[test]
    // fn case_folding_safe() {
    //     let re = regex::Regex::new("(?i:ß)").unwrap();
    //     if re.is_match("SS") {
    //         assert!(!literal_const_size("ß", true));
    //     }

    //     // Another tricky example, Armenian ECH YIWN
    //     let re = regex::Regex::new("(?i:\\x{0587})").unwrap();
    //     if re.is_match("\u{0565}\u{0582}") {
    //         assert!(!literal_const_size("\u{0587}", true));
    //     }
    // }

    #[test]
    fn invalid_backref_self_zero() {
        assert!(analyze(&Expr::parse_tree(".\\0").unwrap(), 1).is_err());
    }

    #[test]
    fn allow_analysis_of_self_backref() {
        // even if it will never match, see issue 103
        assert!(!analyze(&Expr::parse_tree("(.\\1)").unwrap(), 1).is_err());
        assert!(!analyze(&Expr::parse_tree(r"(([ab]+)\1b)").unwrap(), 1).is_err());
        // in the following scenario it can match
        assert!(!analyze(&Expr::parse_tree(r"(([ab]+?)(?(1)\1| )c)+").unwrap(), 1).is_err());
    }

    #[test]
    fn allow_backref_even_when_capture_group_occurs_after_backref() {
        assert!(!analyze(&Expr::parse_tree("\\1(.)").unwrap(), 1).is_err());
    }

    #[test]
    fn valid_backref_occurs_after_capture_group() {
        assert!(!analyze(&Expr::parse_tree("(.)\\1").unwrap(), 1).is_err());
    }

    #[test]
    fn feature_not_yet_supported() {
        let tree = &Expr::parse_tree(r"(a)\g<1>").unwrap();
        let result = analyze(tree, 1);
        assert!(result.is_err());
        assert!(matches!(
            result.err(),
            Some(Error::CompileError(CompileError::FeatureNotYetSupported(_)))
        ));

        let tree = &Expr::parse_tree(r"(a)\k<1-0>").unwrap();
        let result = analyze(tree, 1);
        assert!(result.is_err());
        assert!(matches!(
            result.err(),
            Some(Error::CompileError(CompileError::FeatureNotYetSupported(_)))
        ));
    }

    #[test]
    fn subroutine_call_undefined() {
        let tree = &Expr::parse_tree(r"\g<wrong_name>(?<different_name>a)").unwrap();
        let result = analyze(tree, 1);
        assert!(result.is_err());
        assert!(matches!(
            result.err(),
            Some(Error::CompileError(
                CompileError::SubroutineCallTargetNotFound(_, _)
            ))
        ));
    }

    #[test]
    fn is_literal() {
        let tree = Expr::parse_tree("abc").unwrap();
        let info = analyze(&tree, 1).unwrap();
        assert_eq!(info.is_literal(), true);
    }

    #[test]
    fn is_literal_with_repeat() {
        let tree = Expr::parse_tree("abc*").unwrap();
        let info = analyze(&tree, 1).unwrap();
        assert_eq!(info.is_literal(), false);
    }

    #[test]
    fn anchored_for_starttext_assertions() {
        let tree = Expr::parse_tree(r"^(\w+)\1").unwrap();
        assert_eq!(can_compile_as_anchored(&tree.expr), true);

        let tree = Expr::parse_tree(r"^").unwrap();
        assert_eq!(can_compile_as_anchored(&tree.expr), true);
    }

    #[test]
    fn not_anchored_for_startline_assertions() {
        let tree = Expr::parse_tree(r"(?m)^(\w+)\1").unwrap();
        assert_eq!(can_compile_as_anchored(&tree.expr), false);
    }
}<|MERGE_RESOLUTION|>--- conflicted
+++ resolved
@@ -268,14 +268,7 @@
 mod tests {
     use super::analyze;
     // use super::literal_const_size;
-<<<<<<< HEAD
-    use crate::{CompileError, Error, Expr};
-=======
-    use crate::can_compile_as_anchored;
-    use crate::CompileError;
-    use crate::Error;
-    use crate::Expr;
->>>>>>> c3594455
+    use crate::{CompileError, Error, Expr, can_compile_as_anchored};
 
     // #[test]
     // fn case_folding_safe() {
