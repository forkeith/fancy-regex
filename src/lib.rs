// Copyright 2016 The Fancy Regex Authors.
//
// Permission is hereby granted, free of charge, to any person obtaining a copy
// of this software and associated documentation files (the "Software"), to deal
// in the Software without restriction, including without limitation the rights
// to use, copy, modify, merge, publish, distribute, sublicense, and/or sell
// copies of the Software, and to permit persons to whom the Software is
// furnished to do so, subject to the following conditions:
//
// The above copyright notice and this permission notice shall be included in
// all copies or substantial portions of the Software.
//
// THE SOFTWARE IS PROVIDED "AS IS", WITHOUT WARRANTY OF ANY KIND, EXPRESS OR
// IMPLIED, INCLUDING BUT NOT LIMITED TO THE WARRANTIES OF MERCHANTABILITY,
// FITNESS FOR A PARTICULAR PURPOSE AND NONINFRINGEMENT. IN NO EVENT SHALL THE
// AUTHORS OR COPYRIGHT HOLDERS BE LIABLE FOR ANY CLAIM, DAMAGES OR OTHER
// LIABILITY, WHETHER IN AN ACTION OF CONTRACT, TORT OR OTHERWISE, ARISING FROM,
// OUT OF OR IN CONNECTION WITH THE SOFTWARE OR THE USE OR OTHER DEALINGS IN
// THE SOFTWARE.

/*!
An implementation of regexes, supporting a relatively rich set of features, including backreferences
and lookaround.

It builds on top of the excellent [regex] crate. If you are not
familiar with it, make sure you read its documentation and maybe you don't even need fancy-regex.

If your regex or parts of it does not use any special features, the matching is delegated to the
regex crate. That means it has linear runtime. But if you use "fancy" features such as
backreferences or look-around, an engine with backtracking needs to be used. In that case, the regex
can be slow and take exponential time to run because of what is called "catastrophic backtracking".
This depends on the regex and the input.

# Usage

The API should feel very similar to the regex crate, and involves compiling a regex and then using
it to find matches in text.

## Example: Matching text

An example with backreferences to check if a text consists of two identical words:

```rust
use fancy_regex::Regex;

let re = Regex::new(r"^(\w+) (\1)$").unwrap();
let result = re.is_match("foo foo");

assert!(result.is_ok());
let did_match = result.unwrap();
assert!(did_match);
```

Note that like in the regex crate, the regex needs anchors like `^` and `$` to match against the
entire input text.

## Example: Finding the position of matches

```rust
use fancy_regex::Regex;

let re = Regex::new(r"(\d)\1").unwrap();
let result = re.find("foo 22");

assert!(result.is_ok(), "execution was successful");
let match_option = result.unwrap();

assert!(match_option.is_some(), "found a match");
let m = match_option.unwrap();

assert_eq!(m.start(), 4);
assert_eq!(m.end(), 6);
assert_eq!(m.as_str(), "22");
```

## Example: Capturing groups

```rust
use fancy_regex::Regex;

let re = Regex::new(r"(?<!AU)\$(\d+)").unwrap();
let result = re.captures("AU$10, $20");

let captures = result.expect("Error running regex").expect("No match found");
let group = captures.get(1).expect("No group");
assert_eq!(group.as_str(), "20");
```

## Example: Splitting text

```rust
use fancy_regex::Regex;

let re = Regex::new(r"[ \t]+").unwrap();
let target = "a b \t  c\td    e";
let fields: Vec<&str> = re.split(target).map(|x| x.unwrap()).collect();
assert_eq!(fields, vec!["a", "b", "c", "d", "e"]);

let fields: Vec<&str> = re.splitn(target, 3).map(|x| x.unwrap()).collect();
assert_eq!(fields, vec!["a", "b", "c\td    e"]);
```

# Syntax

The regex syntax is based on the [regex] crate's, with some additional supported syntax.

Escapes:

`\h`
: hex digit (`[0-9A-Fa-f]`) \
`\H`
: not hex digit (`[^0-9A-Fa-f]`) \
`\e`
: escape control character (`\x1B`) \
`\K`
: keep text matched so far out of the overall match ([docs](https://www.regular-expressions.info/keep.html))\
`\G`
: anchor to where the previous match ended ([docs](https://www.regular-expressions.info/continue.html))\
`\Z`
: anchor to the end of the text before any trailing newlines\
`\O`
: any character including newline

Backreferences:

`\1`
: match the exact string that the first capture group matched \
`\2`
: backref to the second capture group, etc

Named capture groups:

`(?<name>exp)`
: match *exp*, creating capture group named *name* \
`\k<name>`
: match the exact string that the capture group named *name* matched \
`(?P<name>exp)`
: same as `(?<name>exp)` for compatibility with Python, etc. \
`(?P=name)`
: same as `\k<name>` for compatibility with Python, etc.

Look-around assertions for matching without changing the current position:

`(?=exp)`
: look-ahead, succeeds if *exp* matches to the right of the current position \
`(?!exp)`
: negative look-ahead, succeeds if *exp* doesn't match to the right \
`(?<=exp)`
: look-behind, succeeds if *exp* matches to the left of the current position \
`(?<!exp)`
: negative look-behind, succeeds if *exp* doesn't match to the left

Atomic groups using `(?>exp)` to prevent backtracking within `exp`, e.g.:

```
# use fancy_regex::Regex;
let re = Regex::new(r"^a(?>bc|b)c$").unwrap();
assert!(re.is_match("abcc").unwrap());
// Doesn't match because `|b` is never tried because of the atomic group
assert!(!re.is_match("abc").unwrap());
```

Conditionals - if/then/else:

`(?(1))`
: continue only if first capture group matched \
`(?(<name>))`
: continue only if capture group named *name* matched \
`(?(1)true_branch|false_branch)`
: if the first capture group matched then execute the true_branch regex expression, else execute false_branch ([docs](https://www.regular-expressions.info/conditional.html)) \
`(?(condition)true_branch|false_branch)`
: if the condition matches then execute the true_branch regex expression, else execute false_branch from the point just before the condition was evaluated

[regex]: https://crates.io/crates/regex
*/

#![deny(missing_docs)]
#![deny(missing_debug_implementations)]
#![cfg_attr(not(feature = "std"), no_std)]

extern crate alloc;

use alloc::borrow::Cow;
use alloc::boxed::Box;
use alloc::string::{String, ToString};
use alloc::sync::Arc;
use alloc::vec;
use alloc::vec::Vec;

use core::convert::TryFrom;
use core::fmt::{Debug, Formatter};
use core::ops::{Index, Range};
use core::str::FromStr;
use core::{fmt, usize};
use regex_automata::meta::Regex as RaRegex;
use regex_automata::util::captures::Captures as RaCaptures;
use regex_automata::util::syntax::Config as SyntaxConfig;
use regex_automata::Input as RaInput;

mod analyze;
mod compile;
mod error;
mod expand;
mod flags;
mod optimize;
mod parse;
mod replacer;
mod vm;

use crate::analyze::analyze;
use crate::analyze::can_compile_as_anchored;
use crate::compile::compile;
use crate::flags::*;
use crate::optimize::optimize;
use crate::parse::{ExprTree, NamedGroups, Parser};
use crate::vm::{Prog, OPTION_SKIPPED_EMPTY_MATCH};

pub use crate::error::{CompileError, Error, ParseError, Result, RuntimeError};
pub use crate::expand::Expander;
pub use crate::replacer::{NoExpand, Replacer, ReplacerRef};

const MAX_RECURSION: usize = 64;

// the public API

/// A builder for a `Regex` to allow configuring options.
#[derive(Debug)]
pub struct RegexBuilder(RegexOptions);

/// A compiled regular expression.
#[derive(Clone)]
pub struct Regex {
    inner: RegexImpl,
    named_groups: Arc<NamedGroups>,
}

// Separate enum because we don't want to expose any of this
#[derive(Clone)]
enum RegexImpl {
    // Do we want to box this? It's pretty big...
    Wrap {
        inner: RaRegex,
        options: RegexOptions,
        /// Some optimizations avoid the VM, but need to use an extra capture group to represent the match boundaries
        explicit_capture_group_0: bool,
    },
    Fancy {
        prog: Prog,
        n_groups: usize,
        options: RegexOptions,
    },
}

/// A single match of a regex or group in an input text
#[derive(Copy, Clone, Debug, Eq, PartialEq)]
pub struct Match<'t> {
    text: &'t str,
    start: usize,
    end: usize,
}

/// An iterator over all non-overlapping matches for a particular string.
///
/// The iterator yields a `Result<Match>`. The iterator stops when no more
/// matches can be found.
///
/// `'r` is the lifetime of the compiled regular expression and `'t` is the
/// lifetime of the matched string.
#[derive(Debug)]
pub struct Matches<'r, 't> {
    re: &'r Regex,
    text: &'t str,
    last_end: usize,
    last_match: Option<usize>,
}

impl<'r, 't> Matches<'r, 't> {
    /// Return the text being searched.
    pub fn text(&self) -> &'t str {
        self.text
    }

    /// Return the underlying regex.
    pub fn regex(&self) -> &'r Regex {
        &self.re
    }
}

impl<'r, 't> Iterator for Matches<'r, 't> {
    type Item = Result<Match<'t>>;

    /// Adapted from the `regex` crate. Calls `find_from_pos` repeatedly.
    /// Ignores empty matches immediately after a match.
    fn next(&mut self) -> Option<Self::Item> {
        if self.last_end > self.text.len() {
            return None;
        }

        let option_flags = if let Some(last_match) = self.last_match {
            if self.last_end > last_match {
                OPTION_SKIPPED_EMPTY_MATCH
            } else {
                0
            }
        } else {
            0
        };
        let mat =
            match self
                .re
                .find_from_pos_with_option_flags(self.text, self.last_end, option_flags)
            {
                Err(error) => {
                    // Stop on first error: If an error is encountered, return it, and set the "last match position"
                    // to the string length, so that the next next() call will return None, to prevent an infinite loop.
                    self.last_end = self.text.len() + 1;
                    return Some(Err(error));
                }
                Ok(None) => return None,
                Ok(Some(mat)) => mat,
            };

        if mat.start == mat.end {
            // This is an empty match. To ensure we make progress, start
            // the next search at the smallest possible starting position
            // of the next match following this one.
            self.last_end = next_utf8(self.text, mat.end);
            // Don't accept empty matches immediately following a match.
            // Just move on to the next match.
            if Some(mat.end) == self.last_match {
                return self.next();
            }
        } else {
            self.last_end = mat.end;
        }

        self.last_match = Some(mat.end);

        Some(Ok(mat))
    }
}

/// An iterator that yields all non-overlapping capture groups matching a
/// particular regular expression.
///
/// The iterator stops when no more matches can be found.
///
/// `'r` is the lifetime of the compiled regular expression and `'t` is the
/// lifetime of the matched string.
#[derive(Debug)]
pub struct CaptureMatches<'r, 't>(Matches<'r, 't>);

impl<'r, 't> CaptureMatches<'r, 't> {
    /// Return the text being searched.
    pub fn text(&self) -> &'t str {
        self.0.text
    }

    /// Return the underlying regex.
    pub fn regex(&self) -> &'r Regex {
        &self.0.re
    }
}

impl<'r, 't> Iterator for CaptureMatches<'r, 't> {
    type Item = Result<Captures<'t>>;

    /// Adapted from the `regex` crate. Calls `captures_from_pos` repeatedly.
    /// Ignores empty matches immediately after a match.
    fn next(&mut self) -> Option<Self::Item> {
        if self.0.last_end > self.0.text.len() {
            return None;
        }

        let captures = match self.0.re.captures_from_pos(self.0.text, self.0.last_end) {
            Err(error) => {
                // Stop on first error: If an error is encountered, return it, and set the "last match position"
                // to the string length, so that the next next() call will return None, to prevent an infinite loop.
                self.0.last_end = self.0.text.len() + 1;
                return Some(Err(error));
            }
            Ok(None) => return None,
            Ok(Some(captures)) => captures,
        };

        let mat = captures
            .get(0)
            .expect("`Captures` is expected to have entire match at 0th position");
        if mat.start == mat.end {
            self.0.last_end = next_utf8(self.0.text, mat.end);
            if Some(mat.end) == self.0.last_match {
                return self.next();
            }
        } else {
            self.0.last_end = mat.end;
        }

        self.0.last_match = Some(mat.end);

        Some(Ok(captures))
    }
}

/// A set of capture groups found for a regex.
#[derive(Debug)]
pub struct Captures<'t> {
    inner: CapturesImpl<'t>,
    named_groups: Arc<NamedGroups>,
}

#[derive(Debug)]
enum CapturesImpl<'t> {
    Wrap {
        text: &'t str,
        locations: RaCaptures,
        /// Some optimizations avoid the VM but need an extra capture group to represent the match boundaries.
        /// Therefore what is actually capture group 1 should be treated as capture group 0, and all other
        /// capture groups should have their index reduced by one as well to line up with what the pattern specifies.
        explicit_capture_group_0: bool,
    },
    Fancy {
        text: &'t str,
        saves: Vec<usize>,
    },
}

/// Iterator for captured groups in order in which they appear in the regex.
#[derive(Debug)]
pub struct SubCaptureMatches<'c, 't> {
    caps: &'c Captures<'t>,
    i: usize,
}

/// An iterator over all substrings delimited by a regex.
///
/// This iterator yields `Result<&'h str>`, where each item is a substring of the
/// target string that is delimited by matches of the regular expression. It stops when there
/// are no more substrings to yield.
///
/// `'r` is the lifetime of the compiled regular expression, and `'h` is the
/// lifetime of the target string being split.
///
/// This iterator can be created by the [`Regex::split`] method.
#[derive(Debug)]
pub struct Split<'r, 'h> {
    matches: Matches<'r, 'h>,
    next_start: usize,
    target: &'h str,
}

impl<'r, 'h> Iterator for Split<'r, 'h> {
    type Item = Result<&'h str>;

    /// Returns the next substring that results from splitting the target string by the regex.
    ///
    /// If no more matches are found, returns the remaining part of the string,
    /// or `None` if all substrings have been yielded.
    fn next(&mut self) -> Option<Result<&'h str>> {
        match self.matches.next() {
            None => {
                let len = self.target.len();
                if self.next_start > len {
                    // No more substrings to return
                    None
                } else {
                    // Return the last part of the target string
                    // Next call will return None
                    let part = &self.target[self.next_start..len];
                    self.next_start = len + 1;
                    Some(Ok(part))
                }
            }
            // Return the next substring
            Some(Ok(m)) => {
                let part = &self.target[self.next_start..m.start()];
                self.next_start = m.end();
                Some(Ok(part))
            }
            Some(Err(e)) => Some(Err(e)),
        }
    }
}

impl<'r, 'h> core::iter::FusedIterator for Split<'r, 'h> {}

/// An iterator over at most `N` substrings delimited by a regex.
///
/// This iterator yields `Result<&'h str>`, where each item is a substring of the
/// target that is delimited by matches of the regular expression. It stops either when
/// there are no more substrings to yield, or after `N` substrings have been yielded.
///
/// The `N`th substring is the remaining part of the target.
///
/// `'r` is the lifetime of the compiled regular expression, and `'h` is the
/// lifetime of the target string being split.
///
/// This iterator can be created by the [`Regex::splitn`] method.
#[derive(Debug)]
pub struct SplitN<'r, 'h> {
    splits: Split<'r, 'h>,
    limit: usize,
}

impl<'r, 'h> Iterator for SplitN<'r, 'h> {
    type Item = Result<&'h str>;

    /// Returns the next substring resulting from splitting the target by the regex,
    /// limited to `N` splits.
    ///
    /// Returns `None` if no more matches are found or if the limit is reached after yielding
    /// the remaining part of the target.
    fn next(&mut self) -> Option<Result<&'h str>> {
        if self.limit == 0 {
            // Limit reached. No more substrings available.
            return None;
        }

        // Decrement the limit for each split.
        self.limit -= 1;
        if self.limit > 0 {
            return self.splits.next();
        }

        // Nth split
        let len = self.splits.target.len();
        if self.splits.next_start > len {
            // No more substrings available.
            return None;
        } else {
            // Return the remaining part of the target
            let start = self.splits.next_start;
            self.splits.next_start = len + 1;
            return Some(Ok(&self.splits.target[start..len]));
        }
    }

    fn size_hint(&self) -> (usize, Option<usize>) {
        (0, Some(self.limit))
    }
}

impl<'r, 'h> core::iter::FusedIterator for SplitN<'r, 'h> {}

#[derive(Clone, Debug)]
struct RegexOptions {
    pattern: String,
    syntaxc: SyntaxConfig,
    backtrack_limit: usize,
    delegate_size_limit: Option<usize>,
    delegate_dfa_size_limit: Option<usize>,
}

impl RegexOptions {
    fn get_flag_value(flag_value: bool, enum_value: u32) -> u32 {
        if flag_value {
            enum_value
        } else {
            0
        }
    }

    fn compute_flags(&self) -> u32 {
        let insensitive = Self::get_flag_value(self.syntaxc.get_case_insensitive(), FLAG_CASEI);
        let multiline = Self::get_flag_value(self.syntaxc.get_multi_line(), FLAG_MULTI);
        let whitespace =
            Self::get_flag_value(self.syntaxc.get_ignore_whitespace(), FLAG_IGNORE_SPACE);
        let dotnl = Self::get_flag_value(self.syntaxc.get_dot_matches_new_line(), FLAG_DOTNL);
        let unicode = Self::get_flag_value(self.syntaxc.get_unicode(), FLAG_UNICODE);

        let all_flags = insensitive | multiline | whitespace | dotnl | unicode | unicode;
        all_flags
    }
}

impl Default for RegexOptions {
    fn default() -> Self {
        RegexOptions {
            pattern: String::new(),
            syntaxc: SyntaxConfig::default(),
            backtrack_limit: 1_000_000,
            delegate_size_limit: None,
            delegate_dfa_size_limit: None,
        }
    }
}

impl RegexBuilder {
    /// Create a new regex builder with a regex pattern.
    ///
    /// If the pattern is invalid, the call to `build` will fail later.
    pub fn new(pattern: &str) -> Self {
        let mut builder = RegexBuilder(RegexOptions::default());
        builder.0.pattern = pattern.to_string();
        builder
    }

    /// Build the `Regex`.
    ///
    /// Returns an [`Error`](enum.Error.html) if the pattern could not be parsed.
    pub fn build(&self) -> Result<Regex> {
        Regex::new_options(self.0.clone())
    }

    fn set_config(&mut self, func: impl Fn(SyntaxConfig) -> SyntaxConfig) -> &mut Self {
        self.0.syntaxc = func(self.0.syntaxc);
        self
    }

    /// Override default case insensitive
    /// this is to enable/disable casing via builder instead of a flag within
    /// the raw string provided to the regex builder
    ///
    /// Default is false
    pub fn case_insensitive(&mut self, yes: bool) -> &mut Self {
        self.set_config(|x| x.case_insensitive(yes))
    }

    /// Enable multi-line regex
    pub fn multi_line(&mut self, yes: bool) -> &mut Self {
        self.set_config(|x| x.multi_line(yes))
    }

    /// Allow ignore whitespace
    pub fn ignore_whitespace(&mut self, yes: bool) -> &mut Self {
        self.set_config(|x| x.ignore_whitespace(yes))
    }

    /// Enable or disable the "dot matches any character" flag.
    /// When this is enabled, `.` will match any character. When it's disabled, then `.` will match any character
    /// except for a new line character.
    pub fn dot_matches_new_line(&mut self, yes: bool) -> &mut Self {
        self.set_config(|x| x.dot_matches_new_line(yes))
    }

    /// Enable verbose mode in the regular expression.
    ///
    /// The same as ignore_whitespace
    ///
    /// When enabled, verbose mode permits insigificant whitespace in many
    /// places in the regular expression, as well as comments. Comments are
    /// started using `#` and continue until the end of the line.
    ///
    /// By default, this is disabled. It may be selectively enabled in the
    /// regular expression by using the `x` flag regardless of this setting.
    pub fn verbose_mode(&mut self, yes: bool) -> &mut Self {
        self.set_config(|x| x.ignore_whitespace(yes))
    }

    /// Enable or disable the Unicode flag (`u`) by default.
    ///
    /// By default this is **enabled**. It may alternatively be selectively
    /// disabled in the regular expression itself via the `u` flag.
    ///
    /// Note that unless "allow invalid UTF-8" is enabled (it's disabled by
    /// default), a regular expression will fail to parse if Unicode mode is
    /// disabled and a sub-expression could possibly match invalid UTF-8.
    ///
    /// **WARNING**: Unicode mode can greatly increase the size of the compiled
    /// DFA, which can noticeably impact both memory usage and compilation
    /// time. This is especially noticeable if your regex contains character
    /// classes like `\w` that are impacted by whether Unicode is enabled or
    /// not. If Unicode is not necessary, you are encouraged to disable it.
    pub fn unicode_mode(&mut self, yes: bool) -> &mut Self {
        self.set_config(|x| x.unicode(yes))
    }

    /// Limit for how many times backtracking should be attempted for fancy regexes (where
    /// backtracking is used). If this limit is exceeded, execution returns an error with
    /// [`Error::BacktrackLimitExceeded`](enum.Error.html#variant.BacktrackLimitExceeded).
    /// This is for preventing a regex with catastrophic backtracking to run for too long.
    ///
    /// Default is `1_000_000` (1 million).
    pub fn backtrack_limit(&mut self, limit: usize) -> &mut Self {
        self.0.backtrack_limit = limit;
        self
    }

    /// Set the approximate size limit of the compiled regular expression.
    ///
    /// This option is forwarded from the wrapped `regex` crate. Note that depending on the used
    /// regex features there may be multiple delegated sub-regexes fed to the `regex` crate. As
    /// such the actual limit is closer to `<number of delegated regexes> * delegate_size_limit`.
    pub fn delegate_size_limit(&mut self, limit: usize) -> &mut Self {
        self.0.delegate_size_limit = Some(limit);
        self
    }

    /// Set the approximate size of the cache used by the DFA.
    ///
    /// This option is forwarded from the wrapped `regex` crate. Note that depending on the used
    /// regex features there may be multiple delegated sub-regexes fed to the `regex` crate. As
    /// such the actual limit is closer to `<number of delegated regexes> *
    /// delegate_dfa_size_limit`.
    pub fn delegate_dfa_size_limit(&mut self, limit: usize) -> &mut Self {
        self.0.delegate_dfa_size_limit = Some(limit);
        self
    }
}

impl fmt::Debug for Regex {
    /// Shows the original regular expression.
    fn fmt(&self, f: &mut fmt::Formatter<'_>) -> fmt::Result {
        write!(f, "{}", self.as_str())
    }
}

impl fmt::Display for Regex {
    /// Shows the original regular expression
    fn fmt(&self, f: &mut Formatter<'_>) -> fmt::Result {
        write!(f, "{}", self.as_str())
    }
}

impl FromStr for Regex {
    type Err = Error;

    /// Attempts to parse a string into a regular expression
    fn from_str(s: &str) -> Result<Regex> {
        Regex::new(s)
    }
}

impl Regex {
    /// Parse and compile a regex with default options, see `RegexBuilder`.
    ///
    /// Returns an [`Error`](enum.Error.html) if the pattern could not be parsed.
    pub fn new(re: &str) -> Result<Regex> {
        let options = RegexOptions {
            pattern: re.to_string(),
            ..RegexOptions::default()
        };
        Self::new_options(options)
    }

    fn new_options(options: RegexOptions) -> Result<Regex> {
        let tree = Expr::parse_tree_with_flags(&options.pattern, options.compute_flags())?;

<<<<<<< HEAD
        // after wrapping to:
        // - search for re at arbitrary start position
        // - and capture the match bounds
        // try to optimize the expression tree
        let tree = wrap_tree(raw_tree);
        let (tree, requires_capture_group_fixup) = optimize(tree);
        let info = analyze(&tree)?;
=======
        let info = analyze(&tree, 1)?;
>>>>>>> c3594455

        if !info.hard {
            // easy case, wrap regex

            // we do our own to_str because escapes are different
            // NOTE: there is a good opportunity here to use Hir to avoid regex-automata re-parsing it
            let mut re_cooked = String::new();
<<<<<<< HEAD
            if !requires_capture_group_fixup {
                // same as raw_tree.expr above, but it was moved, so traverse to find it
                let raw_e = match tree.expr {
                    Expr::Concat(ref v) => match v[1] {
                        Expr::Group(ref child) => child,
                        _ => unreachable!(),
                    },
                    _ => unreachable!(),
                };
                raw_e.to_str(&mut re_cooked, 0);
            } else {
                match tree.expr {
                    Expr::Concat(ref v) => {
                        // skip the `(?s:.)*?` at the beginning of the regex, we don't need it when delegating
                        for expr in v.iter().skip(1) {
                            expr.to_str(&mut re_cooked, 2);
                        }
                    }
                    _ => unreachable!(),
                }
            };
=======
            tree.expr.to_str(&mut re_cooked, 0);
>>>>>>> c3594455
            let inner = compile::compile_inner(&re_cooked, &options)?;
            return Ok(Regex {
                inner: RegexImpl::Wrap {
                    inner,
                    options: RegexOptions {
                        pattern: re_cooked.clone(),
                        syntaxc: options.syntaxc,
                        backtrack_limit: options.backtrack_limit,
                        delegate_size_limit: options.delegate_size_limit,
                        delegate_dfa_size_limit: options.delegate_dfa_size_limit,
                    },
                    explicit_capture_group_0: requires_capture_group_fixup,
                },
                named_groups: Arc::new(tree.named_groups),
            });
        }

        let prog = compile(&info, can_compile_as_anchored(&tree.expr))?;
        Ok(Regex {
            inner: RegexImpl::Fancy {
                prog,
                n_groups: info.end_group,
                options,
            },
            named_groups: Arc::new(tree.named_groups),
        })
    }

    /// Returns the original string of this regex.
    pub fn as_str(&self) -> &str {
        match &self.inner {
            RegexImpl::Wrap { options, .. } => &options.pattern,
            RegexImpl::Fancy { options, .. } => &options.pattern,
        }
    }

    /// Check if the regex matches the input text.
    ///
    /// # Example
    ///
    /// Test if some text contains the same word twice:
    ///
    /// ```rust
    /// # use fancy_regex::Regex;
    ///
    /// let re = Regex::new(r"(\w+) \1").unwrap();
    /// assert!(re.is_match("mirror mirror on the wall").unwrap());
    /// ```
    pub fn is_match(&self, text: &str) -> Result<bool> {
        match &self.inner {
            RegexImpl::Wrap { ref inner, .. } => Ok(inner.is_match(text)),
            RegexImpl::Fancy {
                ref prog, options, ..
            } => {
                let result = vm::run(prog, text, 0, 0, options)?;
                Ok(result.is_some())
            }
        }
    }

    /// Returns an iterator for each successive non-overlapping match in `text`.
    ///
    /// If you have capturing groups in your regex that you want to extract, use the [Regex::captures_iter()]
    /// method.
    ///
    /// # Example
    ///
    /// Find all words followed by an exclamation point:
    ///
    /// ```rust
    /// # use fancy_regex::Regex;
    ///
    /// let re = Regex::new(r"\w+(?=!)").unwrap();
    /// let mut matches = re.find_iter("so fancy! even with! iterators!");
    /// assert_eq!(matches.next().unwrap().unwrap().as_str(), "fancy");
    /// assert_eq!(matches.next().unwrap().unwrap().as_str(), "with");
    /// assert_eq!(matches.next().unwrap().unwrap().as_str(), "iterators");
    /// assert!(matches.next().is_none());
    /// ```
    pub fn find_iter<'r, 't>(&'r self, text: &'t str) -> Matches<'r, 't> {
        Matches {
            re: &self,
            text,
            last_end: 0,
            last_match: None,
        }
    }

    /// Find the first match in the input text.
    ///
    /// If you have capturing groups in your regex that you want to extract, use the [Regex::captures()]
    /// method.
    ///
    /// # Example
    ///
    /// Find a word that is followed by an exclamation point:
    ///
    /// ```rust
    /// # use fancy_regex::Regex;
    ///
    /// let re = Regex::new(r"\w+(?=!)").unwrap();
    /// assert_eq!(re.find("so fancy!").unwrap().unwrap().as_str(), "fancy");
    /// ```
    pub fn find<'t>(&self, text: &'t str) -> Result<Option<Match<'t>>> {
        self.find_from_pos(text, 0)
    }

    /// Returns the first match in `text`, starting from the specified byte position `pos`.
    ///
    /// # Examples
    ///
    /// Finding match starting at a position:
    ///
    /// ```
    /// # use fancy_regex::Regex;
    /// let re = Regex::new(r"(?m:^)(\d+)").unwrap();
    /// let text = "1 test 123\n2 foo";
    /// let mat = re.find_from_pos(text, 7).unwrap().unwrap();
    ///
    /// assert_eq!(mat.start(), 11);
    /// assert_eq!(mat.end(), 12);
    /// ```
    ///
    /// Note that in some cases this is not the same as using the `find`
    /// method and passing a slice of the string, see [Regex::captures_from_pos()] for details.
    pub fn find_from_pos<'t>(&self, text: &'t str, pos: usize) -> Result<Option<Match<'t>>> {
        self.find_from_pos_with_option_flags(text, pos, 0)
    }

    fn find_from_pos_with_option_flags<'t>(
        &self,
        text: &'t str,
        pos: usize,
        option_flags: u32,
    ) -> Result<Option<Match<'t>>> {
        match &self.inner {
            RegexImpl::Wrap {
                inner,
                explicit_capture_group_0,
                ..
            } => {
                if !*explicit_capture_group_0 {
                    Ok(inner
                        .search(&RaInput::new(text).span(pos..text.len()))
                        .map(|m| Match::new(text, m.start(), m.end())))
                } else {
                    let mut locations = inner.create_captures();
                    inner.captures(RaInput::new(text).span(pos..text.len()), &mut locations);
                    Ok(locations.is_match().then(|| {
                        Match::new(
                            text,
                            locations.get_group(1).unwrap().start,
                            locations.get_group(1).unwrap().end,
                        )
                    }))
                }
            }
            RegexImpl::Fancy { prog, options, .. } => {
                let result = vm::run(prog, text, pos, option_flags, options)?;
                Ok(result.map(|saves| Match::new(text, saves[0], saves[1])))
            }
        }
    }

    /// Returns an iterator over all the non-overlapping capture groups matched in `text`.
    ///
    /// # Examples
    ///
    /// Finding all matches and capturing parts of each:
    ///
    /// ```rust
    /// # use fancy_regex::Regex;
    ///
    /// let re = Regex::new(r"(\d{4})-(\d{2})").unwrap();
    /// let text = "It was between 2018-04 and 2020-01";
    /// let mut all_captures = re.captures_iter(text);
    ///
    /// let first = all_captures.next().unwrap().unwrap();
    /// assert_eq!(first.get(1).unwrap().as_str(), "2018");
    /// assert_eq!(first.get(2).unwrap().as_str(), "04");
    /// assert_eq!(first.get(0).unwrap().as_str(), "2018-04");
    ///
    /// let second = all_captures.next().unwrap().unwrap();
    /// assert_eq!(second.get(1).unwrap().as_str(), "2020");
    /// assert_eq!(second.get(2).unwrap().as_str(), "01");
    /// assert_eq!(second.get(0).unwrap().as_str(), "2020-01");
    ///
    /// assert!(all_captures.next().is_none());
    /// ```
    pub fn captures_iter<'r, 't>(&'r self, text: &'t str) -> CaptureMatches<'r, 't> {
        CaptureMatches(self.find_iter(text))
    }

    /// Returns the capture groups for the first match in `text`.
    ///
    /// If no match is found, then `Ok(None)` is returned.
    ///
    /// # Examples
    ///
    /// Finding matches and capturing parts of the match:
    ///
    /// ```rust
    /// # use fancy_regex::Regex;
    ///
    /// let re = Regex::new(r"(\d{4})-(\d{2})-(\d{2})").unwrap();
    /// let text = "The date was 2018-04-07";
    /// let captures = re.captures(text).unwrap().unwrap();
    ///
    /// assert_eq!(captures.get(1).unwrap().as_str(), "2018");
    /// assert_eq!(captures.get(2).unwrap().as_str(), "04");
    /// assert_eq!(captures.get(3).unwrap().as_str(), "07");
    /// assert_eq!(captures.get(0).unwrap().as_str(), "2018-04-07");
    /// ```
    pub fn captures<'t>(&self, text: &'t str) -> Result<Option<Captures<'t>>> {
        self.captures_from_pos(text, 0)
    }

    /// Returns the capture groups for the first match in `text`, starting from
    /// the specified byte position `pos`.
    ///
    /// # Examples
    ///
    /// Finding captures starting at a position:
    ///
    /// ```
    /// # use fancy_regex::Regex;
    /// let re = Regex::new(r"(?m:^)(\d+)").unwrap();
    /// let text = "1 test 123\n2 foo";
    /// let captures = re.captures_from_pos(text, 7).unwrap().unwrap();
    ///
    /// let group = captures.get(1).unwrap();
    /// assert_eq!(group.as_str(), "2");
    /// assert_eq!(group.start(), 11);
    /// assert_eq!(group.end(), 12);
    /// ```
    ///
    /// Note that in some cases this is not the same as using the `captures`
    /// method and passing a slice of the string, see the capture that we get
    /// when we do this:
    ///
    /// ```
    /// # use fancy_regex::Regex;
    /// let re = Regex::new(r"(?m:^)(\d+)").unwrap();
    /// let text = "1 test 123\n2 foo";
    /// let captures = re.captures(&text[7..]).unwrap().unwrap();
    /// assert_eq!(captures.get(1).unwrap().as_str(), "123");
    /// ```
    ///
    /// This matched the number "123" because it's at the beginning of the text
    /// of the string slice.
    ///
    pub fn captures_from_pos<'t>(&self, text: &'t str, pos: usize) -> Result<Option<Captures<'t>>> {
        let named_groups = self.named_groups.clone();
        match &self.inner {
            RegexImpl::Wrap {
                inner,
                explicit_capture_group_0,
                ..
            } => {
                let mut locations = inner.create_captures();
                inner.captures(RaInput::new(text).span(pos..text.len()), &mut locations);
                Ok(locations.is_match().then(|| Captures {
                    inner: CapturesImpl::Wrap {
                        text,
                        locations,
                        explicit_capture_group_0: *explicit_capture_group_0,
                    },
                    named_groups,
                }))
            }
            RegexImpl::Fancy {
                prog,
                n_groups,
                options,
                ..
            } => {
                let result = vm::run(prog, text, pos, 0, options)?;
                Ok(result.map(|mut saves| {
                    saves.truncate(n_groups * 2);
                    Captures {
                        inner: CapturesImpl::Fancy { text, saves },
                        named_groups,
                    }
                }))
            }
        }
    }

    /// Returns the number of captures, including the implicit capture of the entire expression.
    pub fn captures_len(&self) -> usize {
        match &self.inner {
            RegexImpl::Wrap {
                inner,
                explicit_capture_group_0,
                ..
            } => inner.captures_len() - if *explicit_capture_group_0 { 1 } else { 0 },
            RegexImpl::Fancy { n_groups, .. } => *n_groups,
        }
    }

    /// Returns an iterator over the capture names.
    pub fn capture_names(&self) -> CaptureNames {
        let mut names = Vec::new();
        names.resize(self.captures_len(), None);
        for (name, &i) in self.named_groups.iter() {
            names[i] = Some(name.as_str());
        }
        CaptureNames(names.into_iter())
    }

    // for debugging only
    #[doc(hidden)]
    pub fn debug_print(&self, writer: &mut Formatter<'_>) -> fmt::Result {
        match &self.inner {
            RegexImpl::Wrap {
                options,
                explicit_capture_group_0,
                ..
            } => {
                write!(
                    writer,
                    "wrapped Regex {:?}, explicit_capture_group_0: {:}",
                    options.pattern, *explicit_capture_group_0
                )
            }
            RegexImpl::Fancy { prog, .. } => prog.debug_print(writer),
        }
    }

    /// Replaces the leftmost-first match with the replacement provided.
    /// The replacement can be a regular string (where `$N` and `$name` are
    /// expanded to match capture groups) or a function that takes the matches'
    /// `Captures` and returns the replaced string.
    ///
    /// If no match is found, then a copy of the string is returned unchanged.
    ///
    /// # Replacement string syntax
    ///
    /// All instances of `$name` in the replacement text is replaced with the
    /// corresponding capture group `name`.
    ///
    /// `name` may be an integer corresponding to the index of the
    /// capture group (counted by order of opening parenthesis where `0` is the
    /// entire match) or it can be a name (consisting of letters, digits or
    /// underscores) corresponding to a named capture group.
    ///
    /// If `name` isn't a valid capture group (whether the name doesn't exist
    /// or isn't a valid index), then it is replaced with the empty string.
    ///
    /// The longest possible name is used. e.g., `$1a` looks up the capture
    /// group named `1a` and not the capture group at index `1`. To exert more
    /// precise control over the name, use braces, e.g., `${1}a`.
    ///
    /// To write a literal `$` use `$$`.
    ///
    /// # Examples
    ///
    /// Note that this function is polymorphic with respect to the replacement.
    /// In typical usage, this can just be a normal string:
    ///
    /// ```rust
    /// # use fancy_regex::Regex;
    /// let re = Regex::new("[^01]+").unwrap();
    /// assert_eq!(re.replace("1078910", ""), "1010");
    /// ```
    ///
    /// But anything satisfying the `Replacer` trait will work. For example,
    /// a closure of type `|&Captures| -> String` provides direct access to the
    /// captures corresponding to a match. This allows one to access
    /// capturing group matches easily:
    ///
    /// ```rust
    /// # use fancy_regex::{Regex, Captures};
    /// let re = Regex::new(r"([^,\s]+),\s+(\S+)").unwrap();
    /// let result = re.replace("Springsteen, Bruce", |caps: &Captures| {
    ///     format!("{} {}", &caps[2], &caps[1])
    /// });
    /// assert_eq!(result, "Bruce Springsteen");
    /// ```
    ///
    /// But this is a bit cumbersome to use all the time. Instead, a simple
    /// syntax is supported that expands `$name` into the corresponding capture
    /// group. Here's the last example, but using this expansion technique
    /// with named capture groups:
    ///
    /// ```rust
    /// # use fancy_regex::Regex;
    /// let re = Regex::new(r"(?P<last>[^,\s]+),\s+(?P<first>\S+)").unwrap();
    /// let result = re.replace("Springsteen, Bruce", "$first $last");
    /// assert_eq!(result, "Bruce Springsteen");
    /// ```
    ///
    /// Note that using `$2` instead of `$first` or `$1` instead of `$last`
    /// would produce the same result. To write a literal `$` use `$$`.
    ///
    /// Sometimes the replacement string requires use of curly braces to
    /// delineate a capture group replacement and surrounding literal text.
    /// For example, if we wanted to join two words together with an
    /// underscore:
    ///
    /// ```rust
    /// # use fancy_regex::Regex;
    /// let re = Regex::new(r"(?P<first>\w+)\s+(?P<second>\w+)").unwrap();
    /// let result = re.replace("deep fried", "${first}_$second");
    /// assert_eq!(result, "deep_fried");
    /// ```
    ///
    /// Without the curly braces, the capture group name `first_` would be
    /// used, and since it doesn't exist, it would be replaced with the empty
    /// string.
    ///
    /// Finally, sometimes you just want to replace a literal string with no
    /// regard for capturing group expansion. This can be done by wrapping a
    /// byte string with `NoExpand`:
    ///
    /// ```rust
    /// # use fancy_regex::Regex;
    /// use fancy_regex::NoExpand;
    ///
    /// let re = Regex::new(r"(?P<last>[^,\s]+),\s+(\S+)").unwrap();
    /// let result = re.replace("Springsteen, Bruce", NoExpand("$2 $last"));
    /// assert_eq!(result, "$2 $last");
    /// ```
    pub fn replace<'t, R: Replacer>(&self, text: &'t str, rep: R) -> Cow<'t, str> {
        self.replacen(text, 1, rep)
    }

    /// Replaces all non-overlapping matches in `text` with the replacement
    /// provided. This is the same as calling `replacen` with `limit` set to
    /// `0`.
    ///
    /// See the documentation for `replace` for details on how to access
    /// capturing group matches in the replacement string.
    pub fn replace_all<'t, R: Replacer>(&self, text: &'t str, rep: R) -> Cow<'t, str> {
        self.replacen(text, 0, rep)
    }

    /// Replaces at most `limit` non-overlapping matches in `text` with the
    /// replacement provided. If `limit` is 0, then all non-overlapping matches
    /// are replaced.
    ///
    /// Will panic if any errors are encountered. Use `try_replacen`, which this
    /// function unwraps, if you want to handle errors.
    ///
    /// See the documentation for `replace` for details on how to access
    /// capturing group matches in the replacement string.
    ///
    pub fn replacen<'t, R: Replacer>(&self, text: &'t str, limit: usize, rep: R) -> Cow<'t, str> {
        self.try_replacen(text, limit, rep).unwrap()
    }

    /// Replaces at most `limit` non-overlapping matches in `text` with the
    /// replacement provided. If `limit` is 0, then all non-overlapping matches
    /// are replaced.
    ///
    /// Propagates any errors encountered, such as `RuntimeError::BacktrackLimitExceeded`.
    ///
    /// See the documentation for `replace` for details on how to access
    /// capturing group matches in the replacement string.
    pub fn try_replacen<'t, R: Replacer>(
        &self,
        text: &'t str,
        limit: usize,
        mut rep: R,
    ) -> Result<Cow<'t, str>> {
        // If we know that the replacement doesn't have any capture expansions,
        // then we can fast path. The fast path can make a tremendous
        // difference:
        //
        //   1) We use `find_iter` instead of `captures_iter`. Not asking for
        //      captures generally makes the regex engines faster.
        //   2) We don't need to look up all of the capture groups and do
        //      replacements inside the replacement string. We just push it
        //      at each match and be done with it.
        if let Some(rep) = rep.no_expansion() {
            let mut it = self.find_iter(text).enumerate().peekable();
            if it.peek().is_none() {
                return Ok(Cow::Borrowed(text));
            }
            let mut new = String::with_capacity(text.len());
            let mut last_match = 0;
            for (i, m) in it {
                let m = m?;

                if limit > 0 && i >= limit {
                    break;
                }
                new.push_str(&text[last_match..m.start()]);
                new.push_str(&rep);
                last_match = m.end();
            }
            new.push_str(&text[last_match..]);
            return Ok(Cow::Owned(new));
        }

        // The slower path, which we use if the replacement needs access to
        // capture groups.
        let mut it = self.captures_iter(text).enumerate().peekable();
        if it.peek().is_none() {
            return Ok(Cow::Borrowed(text));
        }
        let mut new = String::with_capacity(text.len());
        let mut last_match = 0;
        for (i, cap) in it {
            let cap = cap?;

            if limit > 0 && i >= limit {
                break;
            }
            // unwrap on 0 is OK because captures only reports matches
            let m = cap.get(0).unwrap();
            new.push_str(&text[last_match..m.start()]);
            rep.replace_append(&cap, &mut new);
            last_match = m.end();
        }
        new.push_str(&text[last_match..]);
        Ok(Cow::Owned(new))
    }

    /// Splits the string by matches of the regex.
    ///
    /// Returns an iterator over the substrings of the target string
    ///  that *aren't* matched by the regex.
    ///
    /// # Example
    ///
    /// To split a string delimited by arbitrary amounts of spaces or tabs:
    ///
    /// ```rust
    /// # use fancy_regex::Regex;
    /// let re = Regex::new(r"[ \t]+").unwrap();
    /// let target = "a b \t  c\td    e";
    /// let fields: Vec<&str> = re.split(target).map(|x| x.unwrap()).collect();
    /// assert_eq!(fields, vec!["a", "b", "c", "d", "e"]);
    /// ```
    pub fn split<'r, 'h>(&'r self, target: &'h str) -> Split<'r, 'h> {
        Split {
            matches: self.find_iter(target),
            next_start: 0,
            target,
        }
    }

    /// Splits the string by matches of the regex at most `limit` times.
    ///
    /// Returns an iterator over the substrings of the target string
    /// that *aren't* matched by the regex.
    ///
    /// The `N`th substring is the remaining part of the target.
    ///
    /// # Example
    ///
    /// To split a string delimited by arbitrary amounts of spaces or tabs
    /// 3 times:
    ///
    /// ```rust
    /// # use fancy_regex::Regex;
    /// let re = Regex::new(r"[ \t]+").unwrap();
    /// let target = "a b \t  c\td    e";
    /// let fields: Vec<&str> = re.splitn(target, 3).map(|x| x.unwrap()).collect();
    /// assert_eq!(fields, vec!["a", "b", "c\td    e"]);
    /// ```
    pub fn splitn<'r, 'h>(&'r self, target: &'h str, limit: usize) -> SplitN<'r, 'h> {
        SplitN {
            splits: self.split(target),
            limit: limit,
        }
    }
}

impl TryFrom<&str> for Regex {
    type Error = Error;

    /// Attempts to parse a string into a regular expression
    fn try_from(s: &str) -> Result<Self> {
        Self::new(s)
    }
}

impl TryFrom<String> for Regex {
    type Error = Error;

    /// Attempts to parse a string into a regular expression
    fn try_from(s: String) -> Result<Self> {
        Self::new(&s)
    }
}

impl<'t> Match<'t> {
    /// Returns the starting byte offset of the match in the text.
    #[inline]
    pub fn start(&self) -> usize {
        self.start
    }

    /// Returns the ending byte offset of the match in the text.
    #[inline]
    pub fn end(&self) -> usize {
        self.end
    }

    /// Returns the range over the starting and ending byte offsets of the match in text.
    #[inline]
    pub fn range(&self) -> Range<usize> {
        self.start..self.end
    }

    /// Returns the matched text.
    #[inline]
    pub fn as_str(&self) -> &'t str {
        &self.text[self.start..self.end]
    }

    /// Creates a new match from the given text and byte offsets.
    fn new(text: &'t str, start: usize, end: usize) -> Match<'t> {
        Match { text, start, end }
    }
}

impl<'t> From<Match<'t>> for &'t str {
    fn from(m: Match<'t>) -> &'t str {
        m.as_str()
    }
}

impl<'t> From<Match<'t>> for Range<usize> {
    fn from(m: Match<'t>) -> Range<usize> {
        m.range()
    }
}

#[allow(clippy::len_without_is_empty)] // follow regex's API
impl<'t> Captures<'t> {
    /// Get the capture group by its index in the regex.
    ///
    /// If there is no match for that group or the index does not correspond to a group, `None` is
    /// returned. The index 0 returns the whole match.
    pub fn get(&self, i: usize) -> Option<Match<'t>> {
        match &self.inner {
            CapturesImpl::Wrap {
                text,
                locations,
                explicit_capture_group_0,
            } => locations
                .get_group(i + if *explicit_capture_group_0 { 1 } else { 0 })
                .map(|span| Match {
                    text,
                    start: span.start,
                    end: span.end,
                }),
            CapturesImpl::Fancy { text, ref saves } => {
                let slot = i * 2;
                if slot >= saves.len() {
                    return None;
                }
                let lo = saves[slot];
                if lo == usize::MAX {
                    return None;
                }
                let hi = saves[slot + 1];
                Some(Match {
                    text,
                    start: lo,
                    end: hi,
                })
            }
        }
    }

    /// Returns the match for a named capture group.  Returns `None` the capture
    /// group did not match or if there is no group with the given name.
    pub fn name(&self, name: &str) -> Option<Match<'t>> {
        self.named_groups.get(name).and_then(|i| self.get(*i))
    }

    /// Expands all instances of `$group` in `replacement` to the corresponding
    /// capture group `name`, and writes them to the `dst` buffer given.
    ///
    /// `group` may be an integer corresponding to the index of the
    /// capture group (counted by order of opening parenthesis where `\0` is the
    /// entire match) or it can be a name (consisting of letters, digits or
    /// underscores) corresponding to a named capture group.
    ///
    /// If `group` isn't a valid capture group (whether the name doesn't exist
    /// or isn't a valid index), then it is replaced with the empty string.
    ///
    /// The longest possible name is used. e.g., `$1a` looks up the capture
    /// group named `1a` and not the capture group at index `1`. To exert more
    /// precise control over the name, use braces, e.g., `${1}a`.
    ///
    /// To write a literal `$`, use `$$`.
    ///
    /// For more control over expansion, see [`Expander`].
    ///
    /// [`Expander`]: expand/struct.Expander.html
    pub fn expand(&self, replacement: &str, dst: &mut String) {
        Expander::default().append_expansion(dst, replacement, self);
    }

    /// Iterate over the captured groups in order in which they appeared in the regex. The first
    /// capture corresponds to the whole match.
    pub fn iter<'c>(&'c self) -> SubCaptureMatches<'c, 't> {
        SubCaptureMatches { caps: self, i: 0 }
    }

    /// How many groups were captured. This is always at least 1 because group 0 returns the whole
    /// match.
    pub fn len(&self) -> usize {
        match &self.inner {
            CapturesImpl::Wrap {
                locations,
                explicit_capture_group_0,
                ..
            } => locations.group_len() - if *explicit_capture_group_0 { 1 } else { 0 },
            CapturesImpl::Fancy { saves, .. } => saves.len() / 2,
        }
    }
}

/// Get a group by index.
///
/// `'t` is the lifetime of the matched text.
///
/// The text can't outlive the `Captures` object if this method is
/// used, because of how `Index` is defined (normally `a[i]` is part
/// of `a` and can't outlive it); to do that, use `get()` instead.
///
/// # Panics
///
/// If there is no group at the given index.
impl<'t> Index<usize> for Captures<'t> {
    type Output = str;

    fn index(&self, i: usize) -> &str {
        self.get(i)
            .map(|m| m.as_str())
            .unwrap_or_else(|| panic!("no group at index '{}'", i))
    }
}

/// Get a group by name.
///
/// `'t` is the lifetime of the matched text and `'i` is the lifetime
/// of the group name (the index).
///
/// The text can't outlive the `Captures` object if this method is
/// used, because of how `Index` is defined (normally `a[i]` is part
/// of `a` and can't outlive it); to do that, use `name` instead.
///
/// # Panics
///
/// If there is no group named by the given value.
impl<'t, 'i> Index<&'i str> for Captures<'t> {
    type Output = str;

    fn index<'a>(&'a self, name: &'i str) -> &'a str {
        self.name(name)
            .map(|m| m.as_str())
            .unwrap_or_else(|| panic!("no group named '{}'", name))
    }
}

impl<'c, 't> Iterator for SubCaptureMatches<'c, 't> {
    type Item = Option<Match<'t>>;

    fn next(&mut self) -> Option<Option<Match<'t>>> {
        if self.i < self.caps.len() {
            let result = self.caps.get(self.i);
            self.i += 1;
            Some(result)
        } else {
            None
        }
    }
}

// TODO: might be nice to implement ExactSizeIterator etc for SubCaptures

/// Regular expression AST. This is public for now but may change.
#[derive(Debug, PartialEq, Eq, Clone)]
pub enum Expr {
    /// An empty expression, e.g. the last branch in `(a|b|)`
    Empty,
    /// Any character, regex `.`
    Any {
        /// Whether it also matches newlines or not
        newline: bool,
    },
    /// An assertion
    Assertion(Assertion),
    /// The string as a literal, e.g. `a`
    Literal {
        /// The string to match
        val: String,
        /// Whether match is case-insensitive or not
        casei: bool,
    },
    /// Concatenation of multiple expressions, must match in order, e.g. `a.` is a concatenation of
    /// the literal `a` and `.` for any character
    Concat(Vec<Expr>),
    /// Alternative of multiple expressions, one of them must match, e.g. `a|b` is an alternative
    /// where either the literal `a` or `b` must match
    Alt(Vec<Expr>),
    /// Capturing group of expression, e.g. `(a.)` matches `a` and any character and "captures"
    /// (remembers) the match
    Group(Box<Expr>),
    /// Look-around (e.g. positive/negative look-ahead or look-behind) with an expression, e.g.
    /// `(?=a)` means the next character must be `a` (but the match is not consumed)
    LookAround(Box<Expr>, LookAround),
    /// Repeat of an expression, e.g. `a*` or `a+` or `a{1,3}`
    Repeat {
        /// The expression that is being repeated
        child: Box<Expr>,
        /// The minimum number of repetitions
        lo: usize,
        /// The maximum number of repetitions (or `usize::MAX`)
        hi: usize,
        /// Greedy means as much as possible is matched, e.g. `.*b` would match all of `abab`.
        /// Non-greedy means as little as possible, e.g. `.*?b` would match only `ab` in `abab`.
        greedy: bool,
    },
    /// Delegate a regex to the regex crate. This is used as a simplification so that we don't have
    /// to represent all the expressions in the AST, e.g. character classes.
    Delegate {
        /// The regex
        inner: String,
        /// How many characters the regex matches
        size: usize, // TODO: move into analysis result
        /// Whether the matching is case-insensitive or not
        casei: bool,
    },
    /// Back reference to a capture group, e.g. `\1` in `(abc|def)\1` references the captured group
    /// and the whole regex matches either `abcabc` or `defdef`.
    Backref {
        /// The capture group number being referenced
        group: usize,
        /// Whether the matching is case-insensitive or not
        casei: bool,
    },
    /// Back reference to a capture group at the given specified relative recursion level.
    BackrefWithRelativeRecursionLevel {
        /// The capture group number being referenced
        group: usize,
        /// Relative recursion level
        relative_level: isize,
        /// Whether the matching is case-insensitive or not
        casei: bool,
    },
    /// Atomic non-capturing group, e.g. `(?>ab|a)` in text that contains `ab` will match `ab` and
    /// never backtrack and try `a`, even if matching fails after the atomic group.
    AtomicGroup(Box<Expr>),
    /// Keep matched text so far out of overall match
    KeepOut,
    /// Anchor to match at the position where the previous match ended
    ContinueFromPreviousMatchEnd,
    /// Conditional expression based on whether the numbered capture group matched or not
    BackrefExistsCondition(usize),
    /// If/Then/Else Condition. If there is no Then/Else, these will just be empty expressions.
    Conditional {
        /// The conditional expression to evaluate
        condition: Box<Expr>,
        /// What to execute if the condition is true
        true_branch: Box<Expr>,
        /// What to execute if the condition is false
        false_branch: Box<Expr>,
    },
    /// Subroutine call to the specified group number
    SubroutineCall(usize),
    /// Unresolved subroutine call to the specified group name
    UnresolvedNamedSubroutineCall {
        /// The capture group name
        name: String,
        /// The position in the original regex pattern where the subroutine call is made
        ix: usize,
    },
}

/// Type of look-around assertion as used for a look-around expression.
#[derive(Debug, PartialEq, Eq, Clone, Copy)]
pub enum LookAround {
    /// Look-ahead assertion, e.g. `(?=a)`
    LookAhead,
    /// Negative look-ahead assertion, e.g. `(?!a)`
    LookAheadNeg,
    /// Look-behind assertion, e.g. `(?<=a)`
    LookBehind,
    /// Negative look-behind assertion, e.g. `(?<!a)`
    LookBehindNeg,
}

/// An iterator over capture names in a [Regex].  The iterator
/// returns the name of each group, or [None] if the group has
/// no name.  Because capture group 0 cannot have a name, the
/// first item returned is always [None].
pub struct CaptureNames<'r>(vec::IntoIter<Option<&'r str>>);

impl Debug for CaptureNames<'_> {
    fn fmt(&self, f: &mut Formatter<'_>) -> fmt::Result {
        f.write_str("<CaptureNames>")
    }
}

impl<'r> Iterator for CaptureNames<'r> {
    type Item = Option<&'r str>;

    fn next(&mut self) -> Option<Self::Item> {
        self.0.next()
    }
}

// silly to write my own, but this is super-fast for the common 1-digit
// case.
fn push_usize(s: &mut String, x: usize) {
    if x >= 10 {
        push_usize(s, x / 10);
        s.push((b'0' + (x % 10) as u8) as char);
    } else {
        s.push((b'0' + (x as u8)) as char);
    }
}

fn is_special(c: char) -> bool {
    match c {
        '\\' | '.' | '+' | '*' | '?' | '(' | ')' | '|' | '[' | ']' | '{' | '}' | '^' | '$'
        | '#' => true,
        _ => false,
    }
}

fn push_quoted(buf: &mut String, s: &str) {
    for c in s.chars() {
        if is_special(c) {
            buf.push('\\');
        }
        buf.push(c);
    }
}

/// Escapes special characters in `text` with '\\'.  Returns a string which, when interpreted
/// as a regex, matches exactly `text`.
pub fn escape(text: &str) -> Cow<str> {
    // Using bytes() is OK because all special characters are single bytes.
    match text.bytes().filter(|&b| is_special(b as char)).count() {
        0 => Cow::Borrowed(text),
        n => {
            // The capacity calculation is exact because '\\' is a single byte.
            let mut buf = String::with_capacity(text.len() + n);
            push_quoted(&mut buf, text);
            Cow::Owned(buf)
        }
    }
}

/// Type of assertions
#[derive(Debug, PartialEq, Eq, Clone, Copy)]
pub enum Assertion {
    /// Start of input text
    StartText,
    /// End of input text
    EndText,
    /// Start of a line
    StartLine {
        /// CRLF mode
        crlf: bool,
    },
    /// End of a line
    EndLine {
        /// CRLF mode
        crlf: bool,
    },
    /// Left word boundary
    LeftWordBoundary,
    /// Right word boundary
    RightWordBoundary,
    /// Both word boundaries
    WordBoundary,
    /// Not word boundary
    NotWordBoundary,
}

impl Assertion {
    pub(crate) fn is_hard(&self) -> bool {
        use Assertion::*;
        matches!(
            self,
            // these will make regex-automata use PikeVM
            LeftWordBoundary | RightWordBoundary | WordBoundary | NotWordBoundary
        )
    }
}

impl Expr {
    /// Parse the regex and return an expression (AST) and a bit set with the indexes of groups
    /// that are referenced by backrefs.
    pub fn parse_tree(re: &str) -> Result<ExprTree> {
        Parser::parse(re)
    }

    /// Parse the regex and return an expression (AST)
    /// Flags should be bit based based on flags
    pub fn parse_tree_with_flags(re: &str, flags: u32) -> Result<ExprTree> {
        Parser::parse_with_flags(re, flags)
    }

    /// Convert expression to a regex string in the regex crate's syntax.
    ///
    /// # Panics
    ///
    /// Panics for expressions that are hard, i.e. can not be handled by the regex crate.
    pub fn to_str(&self, buf: &mut String, precedence: u8) {
        match *self {
            Expr::Empty => (),
            Expr::Any { newline } => buf.push_str(if newline { "(?s:.)" } else { "." }),
            Expr::Literal { ref val, casei } => {
                if casei {
                    buf.push_str("(?i:");
                }
                push_quoted(buf, val);
                if casei {
                    buf.push_str(")");
                }
            }
            Expr::Assertion(Assertion::StartText) => buf.push('^'),
            Expr::Assertion(Assertion::EndText) => buf.push('$'),
            Expr::Assertion(Assertion::StartLine { crlf: false }) => buf.push_str("(?m:^)"),
            Expr::Assertion(Assertion::EndLine { crlf: false }) => buf.push_str("(?m:$)"),
            Expr::Assertion(Assertion::StartLine { crlf: true }) => buf.push_str("(?Rm:^)"),
            Expr::Assertion(Assertion::EndLine { crlf: true }) => buf.push_str("(?Rm:$)"),
            Expr::Concat(ref children) => {
                if precedence > 1 {
                    buf.push_str("(?:");
                }
                for child in children {
                    child.to_str(buf, 2);
                }
                if precedence > 1 {
                    buf.push(')')
                }
            }
            Expr::Alt(ref children) => {
                if precedence > 0 {
                    buf.push_str("(?:");
                }
                for (i, child) in children.iter().enumerate() {
                    if i != 0 {
                        buf.push('|');
                    }
                    child.to_str(buf, 1);
                }
                if precedence > 0 {
                    buf.push(')');
                }
            }
            Expr::Group(ref child) => {
                buf.push('(');
                child.to_str(buf, 0);
                buf.push(')');
            }
            Expr::Repeat {
                ref child,
                lo,
                hi,
                greedy,
            } => {
                if precedence > 2 {
                    buf.push_str("(?:");
                }
                child.to_str(buf, 3);
                match (lo, hi) {
                    (0, 1) => buf.push('?'),
                    (0, usize::MAX) => buf.push('*'),
                    (1, usize::MAX) => buf.push('+'),
                    (lo, hi) => {
                        buf.push('{');
                        push_usize(buf, lo);
                        if lo != hi {
                            buf.push(',');
                            if hi != usize::MAX {
                                push_usize(buf, hi);
                            }
                        }
                        buf.push('}');
                    }
                }
                if !greedy {
                    buf.push('?');
                }
                if precedence > 2 {
                    buf.push(')');
                }
            }
            Expr::Delegate {
                ref inner, casei, ..
            } => {
                // at the moment, delegate nodes are just atoms
                if casei {
                    buf.push_str("(?i:");
                }
                buf.push_str(inner);
                if casei {
                    buf.push_str(")");
                }
            }
            _ => panic!("attempting to format hard expr {:?}", self),
        }
    }
}

// precondition: ix > 0
fn prev_codepoint_ix(s: &str, mut ix: usize) -> usize {
    let bytes = s.as_bytes();
    loop {
        ix -= 1;
        // fancy bit magic for ranges 0..0x80 + 0xc0..
        if (bytes[ix] as i8) >= -0x40 {
            break;
        }
    }
    ix
}

fn codepoint_len(b: u8) -> usize {
    match b {
        b if b < 0x80 => 1,
        b if b < 0xe0 => 2,
        b if b < 0xf0 => 3,
        _ => 4,
    }
}

/// Returns the smallest possible index of the next valid UTF-8 sequence
/// starting after `i`.
/// Adapted from a function with the same name in the `regex` crate.
fn next_utf8(text: &str, i: usize) -> usize {
    let b = match text.as_bytes().get(i) {
        None => return i + 1,
        Some(&b) => b,
    };
    i + codepoint_len(b)
}

// If this returns false, then there is no possible backref in the re

// Both potential implementations are turned off, because we currently
// always need to do a deeper analysis because of 1-character
// look-behind. If we could call a find_from_pos method of regex::Regex,
// it would make sense to bring this back.
/*
pub fn detect_possible_backref(re: &str) -> bool {
    let mut last = b'\x00';
    for b in re.as_bytes() {
        if b'0' <= *b && *b <= b'9' && last == b'\\' { return true; }
        last = *b;
    }
    false
}

pub fn detect_possible_backref(re: &str) -> bool {
    let mut bytes = re.as_bytes();
    loop {
        match memchr::memchr(b'\\', &bytes[..bytes.len() - 1]) {
            Some(i) => {
                bytes = &bytes[i + 1..];
                let c = bytes[0];
                if b'0' <= c && c <= b'9' { return true; }
            }
            None => return false
        }
    }
}
*/

/// The internal module only exists so that the toy example can access internals for debugging and
/// experimenting.
#[doc(hidden)]
pub mod internal {
    pub use crate::analyze::{analyze, can_compile_as_anchored};
    pub use crate::compile::compile;
    pub use crate::optimize::optimize;
    pub use crate::vm::{run_default, run_trace, Insn, Prog};
}

#[cfg(test)]
mod tests {
    use alloc::borrow::Cow;
    use alloc::boxed::Box;
    use alloc::string::String;
    use alloc::{format, vec};

    use crate::parse::make_literal;
    use crate::{Expr, Regex, RegexImpl};

    //use detect_possible_backref;

    // tests for to_str

    fn to_str(e: Expr) -> String {
        let mut s = String::new();
        e.to_str(&mut s, 0);
        s
    }

    #[test]
    fn to_str_concat_alt() {
        let e = Expr::Concat(vec![
            Expr::Alt(vec![make_literal("a"), make_literal("b")]),
            make_literal("c"),
        ]);
        assert_eq!(to_str(e), "(?:a|b)c");
    }

    #[test]
    fn to_str_rep_concat() {
        let e = Expr::Repeat {
            child: Box::new(Expr::Concat(vec![make_literal("a"), make_literal("b")])),
            lo: 2,
            hi: 3,
            greedy: true,
        };
        assert_eq!(to_str(e), "(?:ab){2,3}");
    }

    #[test]
    fn to_str_group_alt() {
        let e = Expr::Group(Box::new(Expr::Alt(vec![
            make_literal("a"),
            make_literal("b"),
        ])));
        assert_eq!(to_str(e), "(a|b)");
    }

    #[test]
    fn as_str_debug() {
        let s = r"(a+)b\1";
        let regex = Regex::new(s).unwrap();
        assert_eq!(s, regex.as_str());
        assert_eq!(s, format!("{:?}", regex));
    }

    #[test]
    fn display() {
        let s = r"(a+)b\1";
        let regex = Regex::new(s).unwrap();
        assert_eq!(s, format!("{}", regex));
    }

    #[test]
    fn from_str() {
        let s = r"(a+)b\1";
        let regex = s.parse::<Regex>().unwrap();
        assert_eq!(regex.as_str(), s);
    }

    #[test]
    fn to_str_repeat() {
        fn repeat(lo: usize, hi: usize, greedy: bool) -> Expr {
            Expr::Repeat {
                child: Box::new(make_literal("a")),
                lo,
                hi,
                greedy,
            }
        }

        assert_eq!(to_str(repeat(2, 2, true)), "a{2}");
        assert_eq!(to_str(repeat(2, 2, false)), "a{2}?");
        assert_eq!(to_str(repeat(2, 3, true)), "a{2,3}");
        assert_eq!(to_str(repeat(2, 3, false)), "a{2,3}?");
        assert_eq!(to_str(repeat(2, usize::MAX, true)), "a{2,}");
        assert_eq!(to_str(repeat(2, usize::MAX, false)), "a{2,}?");
        assert_eq!(to_str(repeat(0, 1, true)), "a?");
        assert_eq!(to_str(repeat(0, 1, false)), "a??");
        assert_eq!(to_str(repeat(0, usize::MAX, true)), "a*");
        assert_eq!(to_str(repeat(0, usize::MAX, false)), "a*?");
        assert_eq!(to_str(repeat(1, usize::MAX, true)), "a+");
        assert_eq!(to_str(repeat(1, usize::MAX, false)), "a+?");
    }

    #[test]
    fn escape() {
        // Check that strings that need no quoting are borrowed, and that non-special punctuation
        // is not quoted.
        match crate::escape("@foo") {
            Cow::Borrowed(s) => assert_eq!(s, "@foo"),
            _ => panic!("Value should be borrowed."),
        }

        // Check typical usage.
        assert_eq!(crate::escape("fo*o").into_owned(), "fo\\*o");

        // Check that multibyte characters are handled correctly.
        assert_eq!(crate::escape("fø*ø").into_owned(), "fø\\*ø");
    }

    #[test]
    fn trailing_positive_lookahead_wrap_capture_group_fixup() {
        let s = r"(a+)(?=c)";
        let regex = s.parse::<Regex>().unwrap();
        assert!(matches!(regex.inner,
            RegexImpl::Wrap { explicit_capture_group_0: true, .. }),
            "trailing positive lookahead for an otherwise easy pattern should avoid going through the VM");
    }

    #[test]
    fn easy_regex() {
        let s = r"(a+)b";
        let regex = s.parse::<Regex>().unwrap();
        assert!(
            matches!(regex.inner, RegexImpl::Wrap { explicit_capture_group_0: false, .. }),
            "easy pattern should avoid going through the VM, and capture group 0 should be implicit"
        );
    }

    #[test]
    fn hard_regex() {
        let s = r"(a+)(?>c)";
        let regex = s.parse::<Regex>().unwrap();
        assert!(
            matches!(regex.inner, RegexImpl::Fancy { .. }),
            "hard regex should be compiled into a VM"
        );
    }

    /*
    #[test]
    fn detect_backref() {
        assert_eq!(detect_possible_backref("a0a1a2"), false);
        assert_eq!(detect_possible_backref("a0a1\\a2"), false);
        assert_eq!(detect_possible_backref("a0a\\1a2"), true);
        assert_eq!(detect_possible_backref("a0a1a2\\"), false);
    }
    */
}<|MERGE_RESOLUTION|>--- conflicted
+++ resolved
@@ -735,17 +735,9 @@
     fn new_options(options: RegexOptions) -> Result<Regex> {
         let tree = Expr::parse_tree_with_flags(&options.pattern, options.compute_flags())?;
 
-<<<<<<< HEAD
-        // after wrapping to:
-        // - search for re at arbitrary start position
-        // - and capture the match bounds
         // try to optimize the expression tree
-        let tree = wrap_tree(raw_tree);
         let (tree, requires_capture_group_fixup) = optimize(tree);
-        let info = analyze(&tree)?;
-=======
-        let info = analyze(&tree, 1)?;
->>>>>>> c3594455
+        let info = analyze(&tree, if requires_capture_group_fixup { 0 } else { 1 })?;
 
         if !info.hard {
             // easy case, wrap regex
@@ -753,31 +745,7 @@
             // we do our own to_str because escapes are different
             // NOTE: there is a good opportunity here to use Hir to avoid regex-automata re-parsing it
             let mut re_cooked = String::new();
-<<<<<<< HEAD
-            if !requires_capture_group_fixup {
-                // same as raw_tree.expr above, but it was moved, so traverse to find it
-                let raw_e = match tree.expr {
-                    Expr::Concat(ref v) => match v[1] {
-                        Expr::Group(ref child) => child,
-                        _ => unreachable!(),
-                    },
-                    _ => unreachable!(),
-                };
-                raw_e.to_str(&mut re_cooked, 0);
-            } else {
-                match tree.expr {
-                    Expr::Concat(ref v) => {
-                        // skip the `(?s:.)*?` at the beginning of the regex, we don't need it when delegating
-                        for expr in v.iter().skip(1) {
-                            expr.to_str(&mut re_cooked, 2);
-                        }
-                    }
-                    _ => unreachable!(),
-                }
-            };
-=======
             tree.expr.to_str(&mut re_cooked, 0);
->>>>>>> c3594455
             let inner = compile::compile_inner(&re_cooked, &options)?;
             return Ok(Regex {
                 inner: RegexImpl::Wrap {
