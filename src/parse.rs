--- conflicted
+++ resolved
@@ -307,7 +307,6 @@
             return Ok((
                 end,
                 if let Some(recursion_level) = recursion_level {
-<<<<<<< HEAD
                     Expr::BackrefWithRelativeRecursionLevel {
                         group,
                         relative_level: recursion_level,
@@ -318,11 +317,6 @@
                         group,
                         casei: self.flag(FLAG_CASEI),
                     }
-=======
-                    Expr::BackrefWithRelativeRecursionLevel(group, recursion_level)
-                } else {
-                    Expr::Backref(group)
->>>>>>> 38cd2f91
                 },
             ));
         }
@@ -410,7 +404,6 @@
         let (end, group) = self.parse_numbered_backref_or_subroutine_call(ix)?;
         self.numeric_backrefs = true;
         self.backrefs.insert(group);
-<<<<<<< HEAD
         Ok((
             end,
             Expr::Backref {
@@ -418,9 +411,6 @@
                 casei: self.flag(FLAG_CASEI),
             },
         ))
-=======
-        Ok((end, Expr::Backref(group)))
->>>>>>> 38cd2f91
     }
 
     fn parse_numbered_subroutine_call(&mut self, ix: usize) -> Result<(usize, Expr)> {
@@ -1550,7 +1540,6 @@
     fn relative_backref() {
         assert_eq!(
             p(r"(a)(.)\k<-1>"),
-<<<<<<< HEAD
             Expr::Concat(vec![
                 Expr::Group(Box::new(make_literal("a"))),
                 Expr::Group(Box::new(Expr::Any { newline: false })),
@@ -1563,8 +1552,6 @@
 
         assert_eq!(
             p(r"(a)\k<+1>(.)"),
-=======
->>>>>>> 38cd2f91
             Expr::Concat(vec![
                 Expr::Group(Box::new(make_literal("a"))),
                 Expr::Backref {
@@ -1572,35 +1559,16 @@
                     casei: false,
                 },
                 Expr::Group(Box::new(Expr::Any { newline: false })),
-<<<<<<< HEAD
-            ])
-        );
-
-=======
-                Expr::Backref(2),
-            ])
-        );
-
-        assert_eq!(
-            p(r"(a)\k<+1>(.)"),
-            Expr::Concat(vec![
-                Expr::Group(Box::new(make_literal("a"))),
-                Expr::Backref(2),
-                Expr::Group(Box::new(Expr::Any { newline: false })),
-            ])
-        );
-
->>>>>>> 38cd2f91
+            ])
+        );
+
         fail("(?P<->.)");
         fail("(.)(?P=-)");
         fail(r"(a)\k<-0>(.)");
         fail(r"(a)\k<+0>(.)");
-<<<<<<< HEAD
-=======
         fail(r"(a)\k<+>(.)");
         fail(r"(a)\k<->(.)");
         fail(r"(a)\k<>(.)");
->>>>>>> 38cd2f91
     }
 
     #[test]
@@ -1609,15 +1577,11 @@
             p(r"()\k<1+3>"),
             Expr::Concat(vec![
                 Expr::Group(Box::new(Expr::Empty)),
-<<<<<<< HEAD
                 Expr::BackrefWithRelativeRecursionLevel {
                     group: 1,
                     relative_level: 3,
                     casei: false,
                 },
-=======
-                Expr::BackrefWithRelativeRecursionLevel(1, 3)
->>>>>>> 38cd2f91
             ]),
         );
 
@@ -1625,15 +1589,11 @@
             p(r"()\k<1-0>"),
             Expr::Concat(vec![
                 Expr::Group(Box::new(Expr::Empty)),
-<<<<<<< HEAD
                 Expr::BackrefWithRelativeRecursionLevel {
                     group: 1,
                     relative_level: 0,
                     casei: false,
                 },
-=======
-                Expr::BackrefWithRelativeRecursionLevel(1, 0)
->>>>>>> 38cd2f91
             ]),
         );
 
@@ -1641,15 +1601,11 @@
             p(r"(?<n>)\k<n+3>"),
             Expr::Concat(vec![
                 Expr::Group(Box::new(Expr::Empty)),
-<<<<<<< HEAD
                 Expr::BackrefWithRelativeRecursionLevel {
                     group: 1,
                     relative_level: 3,
                     casei: false,
                 },
-=======
-                Expr::BackrefWithRelativeRecursionLevel(1, 3)
->>>>>>> 38cd2f91
             ]),
         );
 
@@ -1657,15 +1613,11 @@
             p(r"(?<n>)\k<n-3>"),
             Expr::Concat(vec![
                 Expr::Group(Box::new(Expr::Empty)),
-<<<<<<< HEAD
                 Expr::BackrefWithRelativeRecursionLevel {
                     group: 1,
                     relative_level: -3,
                     casei: false,
                 }
-=======
-                Expr::BackrefWithRelativeRecursionLevel(1, -3)
->>>>>>> 38cd2f91
             ]),
         );
 
@@ -1679,22 +1631,16 @@
                     Expr::Concat(vec![
                         Expr::Group(Box::new(Expr::Any { newline: false })),
                         Expr::SubroutineCall(1),
-<<<<<<< HEAD
                         Expr::BackrefWithRelativeRecursionLevel {
                             group: 2,
                             relative_level: 0,
                             casei: false,
                         },
-=======
-                        Expr::BackrefWithRelativeRecursionLevel(2, 0),
->>>>>>> 38cd2f91
                     ])
                 ]))),
                 Expr::Assertion(Assertion::EndText)
             ]),
         );
-<<<<<<< HEAD
-=======
     }
 
     #[test]
@@ -1722,7 +1668,6 @@
         fail(r"(a)\g<+>(.)");
         fail(r"(a)\g<->(.)");
         fail(r"(a)\g<>(.)");
->>>>>>> 38cd2f91
     }
 
     #[test]
@@ -2378,8 +2323,6 @@
         );
 
         assert_eq!(
-<<<<<<< HEAD
-=======
             p(r"(?<a>a)?\g<b>(?(<a>)(?<b>b)|c)"),
             Expr::Concat(vec![
                 Expr::Repeat {
@@ -2398,7 +2341,6 @@
         );
 
         assert_eq!(
->>>>>>> 38cd2f91
             p(r"\g<1>(a)"),
             Expr::Concat(vec![
                 Expr::SubroutineCall(1),
@@ -2419,14 +2361,10 @@
                     Expr::Concat(vec![
                         Expr::Group(Box::new(Expr::Any { newline: false },)),
                         Expr::SubroutineCall(1,),
-<<<<<<< HEAD
                         Expr::Backref {
                             group: 2,
                             casei: false,
                         },
-=======
-                        Expr::Backref(2,),
->>>>>>> 38cd2f91
                     ],),
                 ],),)),
                 Expr::Assertion(Assertion::EndText,),
@@ -2434,8 +2372,6 @@
         );
     }
 
-<<<<<<< HEAD
-=======
     #[test]
     fn named_subroutine_not_defined_later() {
         assert_eq!(
@@ -2450,7 +2386,6 @@
         );
     }
 
->>>>>>> 38cd2f91
     // found by cargo fuzz, then minimized
     #[test]
     fn fuzz_1() {
